--- conflicted
+++ resolved
@@ -119,610 +119,6 @@
     return render_template_string(html, query=query, result=result)
 
 
-<<<<<<< HEAD
-def extract_keywords_nlp(text):
-    """Extract keywords using spaCy NLP"""
-    if not NLP_AVAILABLE or not text:
-        return extract_keywords_fallback(text)
-    
-    try:
-        doc = nlp(text.lower())
-        keywords = []
-        
-        for ent in doc.ents:
-            if ent.label_ in ['PERSON', 'ORG', 'GPE', 'LOC', 'EVENT', 'PRODUCT', 'NORP']:
-                keywords.append(ent.text.title())
-        
-        for chunk in doc.noun_chunks:
-            chunk_text = chunk.text.strip()
-            if (2 <= len(chunk_text.split()) <= 4 and 
-                not all(token.is_stop for token in chunk)):
-                keywords.append(chunk_text.title())
-        
-        for token in doc:
-            if ((token.pos_ in ['NOUN', 'PROPN']) and 
-                not token.is_stop and 
-                len(token.text) > 3 and
-                token.text.isalpha()):
-                keywords.append(token.text.title())
-        
-        seen = set()
-        unique_keywords = []
-        for kw in keywords:
-            kw_lower = kw.lower()
-            if kw_lower not in seen and len(unique_keywords) < 10:
-                seen.add(kw_lower)
-                unique_keywords.append(kw)
-        
-        return unique_keywords if unique_keywords else extract_keywords_fallback(text)
-    
-    except Exception as e:
-        logger.warning(f"NLP extraction failed: {e}, using fallback")
-        return extract_keywords_fallback(text)
-
-
-def extract_keywords_fallback(text):
-    """Fallback keyword extraction"""
-    if not text:
-        return []
-    
-    stop_words = {'the', 'a', 'an', 'and', 'or', 'but', 'in', 'on', 'at', 'to', 'for', 
-                  'of', 'with', 'by', 'from', 'as', 'is', 'was', 'are', 'been', 'be',
-                  'have', 'has', 'had', 'do', 'does', 'did', 'will', 'would', 'could',
-                  'should', 'may', 'might', 'must', 'can', 'this', 'that', 'these', 'those'}
-    
-    words = re.findall(r'\b[A-Z][a-z]+(?:\s+[A-Z][a-z]+)*\b|\b[a-z]{4,}\b', text)
-    filtered_words = [w.title() for w in words if w.lower() not in stop_words and len(w) > 3]
-    word_freq = Counter(filtered_words)
-    return [word for word, _ in word_freq.most_common(10)]
-
-
-def extract_topics(text, keywords):
-    """Extract topics from text"""
-    topics = set()
-    
-    topic_keywords = {
-        'Politics': ['election', 'government', 'minister', 'parliament', 'policy', 'vote', 'president', 'congress', 'senate', 'political'],
-        'Economy': ['economy', 'market', 'business', 'finance', 'stock', 'trade', 'gdp', 'inflation', 'bank', 'economic'],
-        'Technology': ['technology', 'tech', 'ai', 'digital', 'software', 'internet', 'cyber', 'app', 'innovation', 'startup'],
-        'Health': ['health', 'medical', 'hospital', 'disease', 'treatment', 'doctor', 'patient', 'medicine', 'covid', 'vaccine'],
-        'Sports': ['sport', 'cricket', 'football', 'match', 'player', 'team', 'championship', 'olympic', 'tournament', 'game'],
-        'Entertainment': ['entertainment', 'movie', 'film', 'actor', 'music', 'celebrity', 'show', 'series', 'bollywood', 'hollywood'],
-        'Environment': ['climate', 'environment', 'pollution', 'green', 'sustainability', 'energy', 'renewable', 'carbon', 'nature'],
-        'Crime': ['crime', 'police', 'arrest', 'court', 'murder', 'theft', 'investigation', 'law', 'justice', 'trial'],
-        'Education': ['education', 'school', 'university', 'student', 'exam', 'teacher', 'learning', 'college', 'academic'],
-        'International': ['international', 'world', 'global', 'foreign', 'country', 'nation', 'embassy', 'diplomatic', 'war'],
-    }
-    
-    text_lower = text.lower()
-    all_text = text_lower + ' ' + ' '.join(keywords).lower()
-    
-    for topic, keywords_list in topic_keywords.items():
-        if any(kw in all_text for kw in keywords_list):
-            topics.add(topic)
-    
-    return list(topics) if topics else ['General']
-
-
-def is_valid_author_name(name, outlet_domain):
-    """
-    INTELLIGENT AUTHOR NAME VALIDATION
-    Filters out fake/placeholder names
-    """
-    if not name or len(name) < 3:
-        return False
-    
-    name_lower = name.lower().strip()
-    
-    # === RULE 1: Check for date/time patterns ===
-    date_time_patterns = [
-        r'\d{1,2}:\d{2}',  # Time: 06:11
-        r'\d{4}',          # Year: 2025
-        r'(jan|feb|mar|apr|may|jun|jul|aug|sep|oct|nov|dec)',  # Month names
-        r'(mins?|hours?|days?|ago)',  # Duration indicators
-        r'\d{1,2}[/-]\d{1,2}',  # Date: 10/26 or 10-26
-        r'(monday|tuesday|wednesday|thursday|friday|saturday|sunday)',  # Day names
-        r'(am|pm)\b',  # AM/PM
-        r'updated',
-        r'published',
-        r'posted',
-    ]
-    
-    if any(re.search(pattern, name_lower) for pattern in date_time_patterns):
-        return False
-    
-    # === RULE 2: Check for outlet/organization names ===
-    # Extract keywords from domain
-    domain_parts = outlet_domain.replace('.com', '').replace('.in', '').replace('.', ' ').split()
-    
-    # Common organization identifiers
-    org_identifiers = [
-        'news', 'times', 'post', 'daily', 'weekly', 'press', 'media', 'network',
-        'broadcasting', 'corporation', 'bureau', 'desk', 'team', 'staff',
-        'editorial', 'office', 'group', 'agency', 'service', 'channel',
-        'tv', 'radio', 'online', 'digital', 'correspondent', 'reporter'
-    ]
-    
-    # Check if name contains domain parts (like "BBC" in "BBC News")
-    for part in domain_parts:
-        if len(part) > 2 and part in name_lower:
-            # Exception: if it's a full name WITH domain (e.g., "John Smith - BBC")
-            if len(name_lower.split()) <= 2:
-                return False
-    
-    # Check if name is just an organization
-    for identifier in org_identifiers:
-        if identifier in name_lower and len(name_lower.split()) <= 2:
-            return False
-    
-    # === RULE 3: Check for generic patterns ===
-    generic_patterns = [
-        r'^(by|author|written by|posted by):?\s*$',
-        r'^(the\s+)?[a-z]+\s+(bureau|desk|team|staff)$',
-        r'^\w+\s+(news|times|post)$',  # "ABC News"
-        r'^[A-Z]{2,6}(\s+[A-Z]{2,6})*$',  # All caps like "ABP NEWS"
-        r'^(photo|image|video|graphic|illustration)',
-        r'(twitter|facebook|instagram|social media)',
-        r'contributed',
-        r'^web\s+(desk|team)',
-        r'^input',
-    ]
-    
-    for pattern in generic_patterns:
-        if re.search(pattern, name_lower):
-            return False
-    
-    # === RULE 4: Validate structure (must look like a name) ===
-    words = name.split()
-    
-    # Too many words (likely not a name)
-    if len(words) > 6:
-        return False
-    
-    # Single word that's all caps and short (likely abbreviation)
-    if len(words) == 1 and name.isupper() and len(name) <= 5:
-        return False
-    
-    # Must have at least some alphabetic characters
-    if not re.search(r'[a-zA-Z]{2,}', name):
-        return False
-    
-    # === RULE 5: Positive indicators (looks like a real name) ===
-    # Has proper name structure (capitalized words)
-    if len(words) >= 2:
-        # Check if words are properly capitalized (Title Case)
-        properly_capitalized = sum(1 for w in words if w[0].isupper()) >= len(words) * 0.6
-        if properly_capitalized:
-            return True
-    
-    # Single word but seems like a surname/byline
-    if len(words) == 1 and 3 <= len(name) <= 15 and name[0].isupper():
-        return True
-    
-    # Has comma (often in "Last, First" format)
-    if ',' in name and len(words) >= 2:
-        return True
-    
-    # Final check: if 2-4 words with reasonable length
-    if 2 <= len(words) <= 4 and all(3 <= len(w) <= 20 for w in words):
-        return True
-    
-    return False
-
-
-def scrape_article(article_url, outlet_name, outlet_domain):
-    """
-    ENHANCED ARTICLE SCRAPER with intelligent author filtering
-    """
-    
-    headers = {"User-Agent": random.choice(USER_AGENTS)}
-    
-    # === MAKE REQUEST WITH RETRY ===
-    max_retries = 2
-    response = None
-    
-    for attempt in range(max_retries):
-        try:
-            response = requests.get(
-                article_url, 
-                headers=headers, 
-                timeout=10,
-                allow_redirects=True
-            )
-            if response.status_code == 200:
-                break
-            elif response.status_code == 403:
-                headers["User-Agent"] = random.choice(USER_AGENTS)
-                time.sleep(0.5)
-        except:
-            if attempt < max_retries - 1:
-                time.sleep(0.5)
-    
-    if not response or response.status_code != 200:
-        return
-    
-    soup = BeautifulSoup(response.text, "html.parser")
-    
-    # === HEADLINE EXTRACTION ===
-    headline = None
-    
-    # JSON-LD
-    try:
-        for script in soup.find_all("script", type="application/ld+json"):
-            try:
-                data = json.loads(script.string)
-                if isinstance(data, list):
-                    data = data[0] if data else {}
-                if isinstance(data, dict):
-                    headline = data.get("headline") or data.get("name")
-                    if headline and len(headline.split()) > 3:
-                        break
-            except:
-                continue
-    except:
-        pass
-    
-    # Meta tags
-    if not headline:
-        for prop in ["og:title", "twitter:title"]:
-            meta = (soup.find("meta", property=prop) or 
-                   soup.find("meta", attrs={"name": prop}))
-            if meta and meta.get("content"):
-                headline = meta["content"].strip()
-                if len(headline.split()) > 3:
-                    break
-    
-    # Article h1
-    if not headline:
-        article_tag = soup.find("article")
-        if article_tag:
-            h1 = article_tag.find("h1")
-            if h1 and len(h1.get_text(strip=True).split()) > 3:
-                headline = h1.get_text(strip=True)
-    
-    # Headline classes
-    if not headline:
-        headline_selectors = [
-            {"name": "h1", "class_": re.compile(r"(headline|title|head|article[-_]title)", re.I)},
-            {"name": "h1", "attrs": {"itemprop": "headline"}},
-            {"name": "h2", "class_": re.compile(r"(headline|article[-_]title)", re.I)},
-        ]
-        
-        for selector in headline_selectors:
-            tag = soup.find(**selector)
-            if tag:
-                text = tag.get_text(strip=True)
-                if len(text.split()) > 3:
-                    headline = text
-                    break
-    
-    # First h1
-    if not headline:
-        h1 = soup.find("h1")
-        if h1:
-            text = h1.get_text(strip=True)
-            if len(text.split()) > 3 and len(text) < 200:
-                headline = text
-    
-    # Title fallback
-    if not headline:
-        if soup.title and soup.title.string:
-            title_text = soup.title.string.strip()
-            for sep in [" | ", " - ", " – ", " :: "]:
-                if sep in title_text:
-                    parts = title_text.split(sep)
-                    headline = max(parts, key=len).strip()
-                    break
-            if not headline:
-                headline = title_text
-    
-    if not headline or len(headline.split()) < 3:
-        return
-    
-    headline = re.sub(r'\s+', ' ', headline).strip()[:300]
-    
-    # === AUTHOR EXTRACTION ===
-    authors_found = set()
-    
-    # JSON-LD
-    try:
-        for script in soup.find_all("script", type="application/ld+json"):
-            try:
-                data = json.loads(script.string)
-                if isinstance(data, list):
-                    data = data[0] if data else {}
-                if isinstance(data, dict):
-                    author_data = data.get("author", [])
-                    if isinstance(author_data, dict):
-                        author_data = [author_data]
-                    elif not isinstance(author_data, list):
-                        author_data = []
-                    
-                    for author in author_data:
-                        if isinstance(author, dict) and "name" in author:
-                            name = author["name"].strip()
-                            if 2 <= len(name.split()) <= 6:
-                                authors_found.add(name)
-            except:
-                continue
-    except:
-        pass
-    
-    # rel="author"
-    for tag in soup.find_all("a", rel="author"):
-        name = tag.get_text(strip=True)
-        if 2 <= len(name.split()) <= 6:
-            authors_found.add(name)
-    
-    # itemprop="author"
-    for tag in soup.find_all(attrs={"itemprop": "author"}):
-        name_tag = tag.find(attrs={"itemprop": "name"})
-        if name_tag:
-            name = name_tag.get_text(strip=True)
-        else:
-            name = tag.get_text(strip=True)
-        if 2 <= len(name.split()) <= 6:
-            authors_found.add(name)
-    
-    # Meta author
-    meta_author = soup.find("meta", {"name": "author"}) or soup.find("meta", {"property": "author"})
-    if meta_author and meta_author.get("content"):
-        name = meta_author["content"].strip()
-        if 2 <= len(name.split()) <= 6:
-            authors_found.add(name)
-    
-    # Author classes
-    author_class_patterns = [
-        re.compile(r"(author|byline|writer|contributor|person[-_]name|posted[-_]by)", re.I)
-    ]
-    
-    for pattern in author_class_patterns:
-        for tag in soup.find_all(["a", "span", "div", "p"], class_=pattern):
-            name = tag.get_text(strip=True)
-            name = re.sub(r'^(by|written by|posted by|author|reporter):?\s*', '', name, flags=re.I)
-            if 2 <= len(name.split()) <= 6:
-                authors_found.add(name)
-    
-    # Author links
-    for tag in soup.find_all("a", href=True):
-        href = tag["href"].lower()
-        if any(pattern in href for pattern in ["/author", "/writer", "/journalist", "/profile", "/by/"]):
-            name = tag.get_text(strip=True)
-            if 2 <= len(name.split()) <= 6:
-                authors_found.add(name)
-    
-    # data-author
-    for tag in soup.find_all(attrs={"data-author": True}):
-        name = tag.get("data-author").strip()
-        if 2 <= len(name.split()) <= 6:
-            authors_found.add(name)
-    
-    # Common classes
-    for class_name in ["author-name", "byline-name", "contributor-name", "writer-name"]:
-        for tag in soup.find_all(class_=class_name):
-            name = tag.get_text(strip=True)
-            if 2 <= len(name.split()) <= 6:
-                authors_found.add(name)
-    
-    # Article tag authors
-    article_tag = soup.find("article")
-    if article_tag:
-        for tag in article_tag.find_all(["span", "div", "p"], class_=re.compile(r"author", re.I)):
-            name = tag.get_text(strip=True)
-            name = re.sub(r'^(by|author):?\s*', '', name, flags=re.I)
-            if 2 <= len(name.split()) <= 6:
-                authors_found.add(name)
-    
-    # === INTELLIGENT AUTHOR FILTERING ===
-    valid_authors = set()
-    for author in authors_found:
-        # Clean
-        cleaned = author.strip()
-        cleaned = re.sub(r'^(by|author|written by|posted by):?\s*', '', cleaned, flags=re.I)
-        cleaned = cleaned.strip()
-        
-        # Validate using intelligent filter
-        if is_valid_author_name(cleaned, outlet_domain):
-            valid_authors.add(cleaned)
-    
-    if not valid_authors:
-        return
-    
-    # === EXTRACT KEYWORDS & TOPICS ===
-    keywords = extract_keywords_nlp(headline)
-    topics = extract_topics(headline, keywords)
-    
-    # === SAVE TO DOMAIN-SPECIFIC CSV ===
-    csv_filename = f"{sanitize_filename(outlet_domain)}_data.csv"
-    
-    data_store = domain_data[outlet_domain]
-    
-    with data_store['lock']:
-        for author in valid_authors:
-            pair = (author.lower(), headline.lower())
-            if pair not in data_store['seen_pairs']:
-                data_store['seen_pairs'].add(pair)
-                data_store['count'] += 1
-                
-                try:
-                    file_exists = os.path.isfile(csv_filename)
-                    with open(csv_filename, "a", newline="", encoding="utf-8") as csvfile:
-                        writer = csv.writer(csvfile)
-                        
-                        if not file_exists:
-                            writer.writerow(["Author", "Headline", "Keywords", "Topics", "URL", "Outlet", "Timestamp"])
-                        
-                        writer.writerow([
-                            author,
-                            headline,
-                            ", ".join(keywords),
-                            ", ".join(topics),
-                            article_url,
-                            outlet_name,
-                            datetime.now().strftime("%Y-%m-%d %H:%M:%S")
-                        ])
-                    
-                    logger.info(f"✓ [{outlet_domain}] {author} | {headline[:40]}...")
-                    
-                except Exception as e:
-                    logger.error(f"CSV write error: {e}")
-
-
-def crawl_site(home_url, outlet_name="Unknown", max_articles=100, max_threads=12, max_depth=10):
-    """
-    OPTIMIZED HIGH-SPEED CRAWLER
-    """
-    
-    visited_urls = set()
-    failed_urls = set()
-    to_visit = [(home_url, 0)]
-    base_domain = extract_domain(home_url)
-    outlet_domain = base_domain
-    lock = threading.Lock()
-    
-    # URL patterns
-    article_indicators = [
-        r'/article/', r'/story/', r'/news/',
-        r'/\d{4}/\d{2}/\d{2}/', r'/\d{4}/\d{2}/',
-        r'-\d{6,}\.html', r'/post/', r'/blog/',
-        r'/\d{8}/', r'/read/', r'/detail/', r'/p/',
-        r'/opinion/', r'/analysis/', r'/feature/',
-    ]
-    
-    avoid_patterns = [
-        r'\.(jpg|jpeg|png|gif|pdf|zip|mp4|mp3|avi|mov)$',
-        r'/(tag|category|archive|login|register|subscribe|about|contact|privacy|terms)/',
-        r'/page/\d+', r'#', r'\?share=', r'/feed/', r'/rss',
-        r'/wp-admin/', r'/wp-content/', r'/search',
-    ]
-    
-    def is_likely_article(url):
-        url_lower = url.lower()
-        if any(re.search(pattern, url_lower) for pattern in avoid_patterns):
-            return False
-        score = sum(1 for pattern in article_indicators if re.search(pattern, url_lower))
-        path_depth = len(urlparse(url).path.strip('/').split('/'))
-        if path_depth >= 3:
-            score += 1
-        return score > 0
-    
-    def clean_url(url):
-        parsed = urlparse(url)
-        if parsed.query:
-            params = parse_qs(parsed.query)
-            cleaned_params = {k: v for k, v in params.items() 
-                            if k not in ['utm_source', 'utm_medium', 'utm_campaign', 
-                                        'fbclid', 'gclid', 'ref', 'share']}
-            from urllib.parse import urlencode
-            query = urlencode(cleaned_params, doseq=True) if cleaned_params else ''
-        else:
-            query = ''
-        return f"{parsed.scheme}://{parsed.netloc}{parsed.path}" + (f"?{query}" if query else "")
-    
-    def worker(url, depth):
-        if depth > max_depth:
-            return
-        
-        # Check article count
-        with lock:
-            if domain_data[outlet_domain]['count'] >= max_articles:
-                return
-        
-        # Reduced delay for speed
-        time.sleep(random.uniform(0.2, 0.6))
-        
-        with lock:
-            if url in visited_urls or url in failed_urls:
-                return
-            visited_urls.add(url)
-        
-        try:
-            response = requests.get(
-                url,
-                headers={"User-Agent": random.choice(USER_AGENTS)},
-                timeout=10,
-                allow_redirects=True
-            )
-            
-            if response.status_code != 200:
-                with lock:
-                    failed_urls.add(url)
-                return
-            
-            content_type = response.headers.get('Content-Type', '').lower()
-            if 'text/html' not in content_type:
-                return
-            
-        except:
-            with lock:
-                failed_urls.add(url)
-            return
-        
-        soup = BeautifulSoup(response.text, "html.parser")
-        
-        # Extract links
-        found_links = []
-        
-        for a_tag in soup.find_all("a", href=True):
-            try:
-                href = a_tag["href"]
-                full_url = urljoin(url, href)
-                full_url = clean_url(full_url)
-                
-                parsed = urlparse(full_url)
-                
-                if parsed.netloc != base_domain:
-                    continue
-                
-                if parsed.scheme not in ['http', 'https']:
-                    continue
-                
-                with lock:
-                    if full_url in visited_urls or full_url in failed_urls:
-                        continue
-                
-                if is_likely_article(full_url):
-                    found_links.insert(0, (full_url, depth + 1, 2))
-                else:
-                    found_links.append((full_url, depth + 1, 1))
-                
-            except:
-                continue
-        
-        with lock:
-            found_links.sort(key=lambda x: x[2], reverse=True)
-            to_visit.extend([(u, d) for u, d, _ in found_links[:25]])
-        
-        # Scrape
-        if is_likely_article(url) or depth == 0:
-            scrape_article(url, outlet_name, outlet_domain)
-    
-    logger.info(f"🚀 Starting FAST crawler for {outlet_name}")
-    start_time = time.time()
-    
-    while to_visit and domain_data[outlet_domain]['count'] < max_articles:
-        with lock:
-            batch = to_visit[:max_threads * 3]
-            to_visit = to_visit[max_threads * 3:]
-        
-        if not batch:
-            break
-        
-        with ThreadPoolExecutor(max_workers=max_threads) as executor:
-            futures = [executor.submit(worker, url, depth) for url, depth in batch]
-            for future in as_completed(futures):
-                try:
-                    future.result()
-                except Exception as e:
-                    pass
-    
-    elapsed = time.time() - start_time
-    count = domain_data[outlet_domain]['count']
-    logger.info(f"✅ Done! {count} articles in {elapsed:.1f}s → {sanitize_filename(outlet_domain)}_data.csv")
-
-
-=======
->>>>>>> bccfe17c
 @app.route('/scrape')
 def scrape():
     url = request.args.get('url')
